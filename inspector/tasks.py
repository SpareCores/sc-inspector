<<<<<<< HEAD
from datetime import timedelta
from typing import Callable
import lib
=======
from lib import DockerTask, DOCKER_OPTS
>>>>>>> 380d6e03
import os
import parse
import transform

STRESSNG_TAG = "b7c7a5877501679a3b0a67d877e6274a801d1e4e"  # V0.17.08

mem_bytes = os.sysconf("SC_PAGE_SIZE") * os.sysconf("SC_PHYS_PAGES")


dmidecode = DockerTask(
    parallel=True,
    priority=0,
    image="ghcr.io/sparecores/dmidecode:main",
    parse_output=[parse.dmidecode],
    version_command="dmidecode --version",
    command="dmidecode",
)

lshw = DockerTask(
    parallel=True,
    priority=0,
    image="ghcr.io/sparecores/hwinfo:main",
    version_command="lshw -version",
    command="lshw -json",
)

lscpu = DockerTask(
    parallel=True,
    priority=0,
    image="ghcr.io/sparecores/hwinfo:main",
    version_command="bash -c \"lscpu --version | awk '{print $4}'\"",
    # pretty print JSON output
<<<<<<< HEAD
    command: str = "bash -c 'lscpu -JB | jq'"


class Nvidia_Smi(lib.DockerTask):
    parallel: bool = True
    priority: int = 0
    image: str = "nvidia/cuda:12.4.1-base-ubuntu22.04"
    gpu: bool = True
    version_command: str = "bash -c \"nvidia-smi -h | head -1 | egrep -o 'v[0-9.]+'\""
    command: str = "nvidia-smi -q -x"


class StressNg(lib.DockerTask):
    """
    We use this benchmark to determine the "SCore" of a given instance. This should represent the relative
    performance of it, which can be used to compare the "speed" of measured machines.
    After running all stress-ng `--cpu-method`s on a few selected instances (x86_64 and ARM, with and without
    HyperThreading), the `div16` method seemed to be best in terms of scalability.
    Other methods showed either lower or higher scalability than expected. For example on a 2 vCPU machine with
    HyperThreading `div16` showed approx. 1x performance when running with `--cpu 2`, other methods showed up to 1.8x.
    Also, when running on HT machines with many cores, other methods gave either very low (like ~50x single core performance
    on a 64 core machine) or very high (like ~130x on a 64/128 core/thread machine) scalability.
    """
    parallel: bool = False
    priority: int = 1
    image: str = f"ghcr.io/colinianking/stress-ng:{STRESSNG_TAG}"
    docker_opts: dict = lib.DOCKER_OPTS | dict(entrypoint="sh")
    version_docker_opts: dict = dict(entrypoint="sh")
    version_command: str = "-c \"stress-ng --version | awk '{print $3}'\""
    command: str = "-c \"nice -n -20 stress-ng --metrics --cpu $(nproc) --cpu-method div16 -t 20 -Y /dev/stderr\""


class StressNgSingleCore(lib.DockerTask):
    parallel: bool = False
    priority: int = 2
    image: str = f"ghcr.io/colinianking/stress-ng:{STRESSNG_TAG}"
    docker_opts: dict = lib.DOCKER_OPTS | dict(entrypoint="sh")
    version_docker_opts: dict = dict(entrypoint="sh")
    version_command: str = "-c \"stress-ng --version | awk '{print $3}'\""
    command: str = "-c \"nice -n -20 stress-ng --metrics --cpu 1 --cpu-method div16 -t 20 -Y /dev/stderr\""


class StressNgLongRun(lib.DockerTask):
    """
    An extended version of the multicore StressNg task: running
    stress-ng for an increasing number of seconds per minute, then
    sleeping until the start of the next minute, repeated 1440 times,
    so running for a full day.
    The load is increased from 5 seconds per minute (in the 1st hour)
    to 55 seconds per minute (from the 11th hour) linearly.
    """

    servers_only: set[tuple] = {
        ("aws", "t4g.large"),
        ("aws", "m7g.large"),
        ("hcloud", "cx21"),
        ("hcloud", "cx22"),
        ("hcloud", "cax11"),
        ("hcloud", "ccx13"),
    }
    parallel: bool = False
    timeout: timedelta = timedelta(hours=26)
    image: str = f"ghcr.io/colinianking/stress-ng:{STRESSNG_TAG}"
    docker_opts: dict = lib.DOCKER_OPTS | dict(entrypoint="sh")
    version_docker_opts: dict = dict(entrypoint="sh")
    version_command: str = "-c \"stress-ng --version | awk '{print $3}'\""
    command: str = '-c "nice -n -20 sh -c \'for i in $(seq 1 1440); do SPM=$(($(($i / 60 + 1)) * 5)); SPM=$(( $SPM > 55 ? 55 : $SPM )); stress-ng --metrics --cpu $(nproc) --cpu-method div16 -t $SPM -Y /dev/stderr; sleep $((60 - $(date +%-S) )); done\'"'


class Openssl(lib.DockerTask):
    parallel: bool = False
    priority: int = 3
    image: str = "ghcr.io/sparecores/benchmark:main"
    parse_output: list = [parse.openssl]
    version_command: str = "bash -c \"openssl version | awk '{print $2}'\""
    command: str = "openssl.sh"


class Geekbench(lib.DockerTask):
    parallel: bool = False
    priority: int = 4
    image: str = "ghcr.io/sparecores/benchmark:main"
    version_command: str = "bash -c \"/usr/local/geekbench-$(uname -m)/geekbench6 --version | awk '{print $2}'\""
    docker_opts: dict = lib.DOCKER_OPTS | dict(
=======
    command="bash -c 'lscpu -JB | jq'",
)

nvidia_smi = DockerTask(
    parallel=True,
    priority=0,
    image="nvidia/cuda:12.4.1-base-ubuntu22.04",
    gpu=True,
    version_command="bash -c \"nvidia-smi -h | head -1 | egrep -o 'v[0-9.]+'\"",
    command="nvidia-smi -q -x",
)

# We use this benchmark to determine the "SCore" of a given instance. This should represent the relative
# performance of it, which can be used to compare the "speed" of measured machines.
# After running all stress-ng `--cpu-method`s on a few selected instances (x86_64 and ARM, with and without
# HyperThreading), the `div16` method seemed to be best in terms of scalability.
# Other methods showed either lower or higher scalability than expected. For example on a 2 vCPU machine with
#     HyperThreading `div16` showed approx. 1x performance when running with `--cpu 2`, other methods showed up to 1.8x.
# Also, when running on HT machines with many cores, other methods gave either very low (like ~50x single core performance
# on a 64 core machine) or very high (like ~130x on a 64/128 core/thread machine) scalability.
stressng = DockerTask(
    parallel=False,
    priority=1,
    image=f"ghcr.io/colinianking/stress-ng:{STRESSNG_TAG}",
    docker_opts=DOCKER_OPTS | dict(entrypoint="sh"),
    version_docker_opts=dict(entrypoint="sh"),
    version_command="-c \"stress-ng --version | awk '{print $3}'\"",
    command="-c \"nice -n -20 stress-ng --metrics --cpu $(nproc) --cpu-method div16 -t 20 -Y /dev/stderr\"",
)

stressngsinglecore = DockerTask(
    parallel=False,
    priority=2,
    image=f"ghcr.io/colinianking/stress-ng:{STRESSNG_TAG}",
    docker_opts=DOCKER_OPTS | dict(entrypoint="sh"),
    version_docker_opts=dict(entrypoint="sh"),
    version_command="-c \"stress-ng --version | awk '{print $3}'\"",
    command="-c \"nice -n -20 stress-ng --metrics --cpu 1 --cpu-method div16 -t 20 -Y /dev/stderr\"",
)

openssl = DockerTask(
    parallel=False,
    priority=3,
    image="ghcr.io/sparecores/benchmark:main",
    parse_output=[parse.openssl],
    version_command="bash -c \"openssl version | awk '{print $2}'\"",
    command="openssl.sh",
)

geekbench = DockerTask(
    parallel=False,
    priority=4,
    image="ghcr.io/sparecores/benchmark:main",
    version_command="bash -c \"/usr/local/geekbench-$(uname -m)/geekbench6 --version | awk '{print $2}'\"",
    docker_opts=DOCKER_OPTS | dict(
>>>>>>> 380d6e03
        environment={"BENCHMARK_SECRETS_PASSPHRASE": os.environ.get("BENCHMARK_SECRETS_PASSPHRASE")},
        mem_limit=int(mem_bytes * 0.85),
    ),
    minimum_memory=1.3,
    transform_output=[transform.raw, transform.fetch_geekbench_results],
    command="nice -n -20 geekbench.sh",
)

compression_text = DockerTask(
    parallel=False,
    priority=5,
    image="ghcr.io/sparecores/benchmark:main",
    # try to protect the inspector from OOM situations
    docker_opts=DOCKER_OPTS | dict(mem_limit=int(mem_bytes * 0.85)),
    minimum_memory=1,
    command="nice -n -20 python /usr/local/bin/compress.py"
)

bw_mem = DockerTask(
    parallel=False,
    priority=6,
    image="ghcr.io/sparecores/benchmark:main",
    minimum_memory=1,
    command="bw_mem.sh"
)<|MERGE_RESOLUTION|>--- conflicted
+++ resolved
@@ -1,10 +1,5 @@
-<<<<<<< HEAD
 from datetime import timedelta
-from typing import Callable
-import lib
-=======
 from lib import DockerTask, DOCKER_OPTS
->>>>>>> 380d6e03
 import os
 import parse
 import transform
@@ -37,92 +32,6 @@
     image="ghcr.io/sparecores/hwinfo:main",
     version_command="bash -c \"lscpu --version | awk '{print $4}'\"",
     # pretty print JSON output
-<<<<<<< HEAD
-    command: str = "bash -c 'lscpu -JB | jq'"
-
-
-class Nvidia_Smi(lib.DockerTask):
-    parallel: bool = True
-    priority: int = 0
-    image: str = "nvidia/cuda:12.4.1-base-ubuntu22.04"
-    gpu: bool = True
-    version_command: str = "bash -c \"nvidia-smi -h | head -1 | egrep -o 'v[0-9.]+'\""
-    command: str = "nvidia-smi -q -x"
-
-
-class StressNg(lib.DockerTask):
-    """
-    We use this benchmark to determine the "SCore" of a given instance. This should represent the relative
-    performance of it, which can be used to compare the "speed" of measured machines.
-    After running all stress-ng `--cpu-method`s on a few selected instances (x86_64 and ARM, with and without
-    HyperThreading), the `div16` method seemed to be best in terms of scalability.
-    Other methods showed either lower or higher scalability than expected. For example on a 2 vCPU machine with
-    HyperThreading `div16` showed approx. 1x performance when running with `--cpu 2`, other methods showed up to 1.8x.
-    Also, when running on HT machines with many cores, other methods gave either very low (like ~50x single core performance
-    on a 64 core machine) or very high (like ~130x on a 64/128 core/thread machine) scalability.
-    """
-    parallel: bool = False
-    priority: int = 1
-    image: str = f"ghcr.io/colinianking/stress-ng:{STRESSNG_TAG}"
-    docker_opts: dict = lib.DOCKER_OPTS | dict(entrypoint="sh")
-    version_docker_opts: dict = dict(entrypoint="sh")
-    version_command: str = "-c \"stress-ng --version | awk '{print $3}'\""
-    command: str = "-c \"nice -n -20 stress-ng --metrics --cpu $(nproc) --cpu-method div16 -t 20 -Y /dev/stderr\""
-
-
-class StressNgSingleCore(lib.DockerTask):
-    parallel: bool = False
-    priority: int = 2
-    image: str = f"ghcr.io/colinianking/stress-ng:{STRESSNG_TAG}"
-    docker_opts: dict = lib.DOCKER_OPTS | dict(entrypoint="sh")
-    version_docker_opts: dict = dict(entrypoint="sh")
-    version_command: str = "-c \"stress-ng --version | awk '{print $3}'\""
-    command: str = "-c \"nice -n -20 stress-ng --metrics --cpu 1 --cpu-method div16 -t 20 -Y /dev/stderr\""
-
-
-class StressNgLongRun(lib.DockerTask):
-    """
-    An extended version of the multicore StressNg task: running
-    stress-ng for an increasing number of seconds per minute, then
-    sleeping until the start of the next minute, repeated 1440 times,
-    so running for a full day.
-    The load is increased from 5 seconds per minute (in the 1st hour)
-    to 55 seconds per minute (from the 11th hour) linearly.
-    """
-
-    servers_only: set[tuple] = {
-        ("aws", "t4g.large"),
-        ("aws", "m7g.large"),
-        ("hcloud", "cx21"),
-        ("hcloud", "cx22"),
-        ("hcloud", "cax11"),
-        ("hcloud", "ccx13"),
-    }
-    parallel: bool = False
-    timeout: timedelta = timedelta(hours=26)
-    image: str = f"ghcr.io/colinianking/stress-ng:{STRESSNG_TAG}"
-    docker_opts: dict = lib.DOCKER_OPTS | dict(entrypoint="sh")
-    version_docker_opts: dict = dict(entrypoint="sh")
-    version_command: str = "-c \"stress-ng --version | awk '{print $3}'\""
-    command: str = '-c "nice -n -20 sh -c \'for i in $(seq 1 1440); do SPM=$(($(($i / 60 + 1)) * 5)); SPM=$(( $SPM > 55 ? 55 : $SPM )); stress-ng --metrics --cpu $(nproc) --cpu-method div16 -t $SPM -Y /dev/stderr; sleep $((60 - $(date +%-S) )); done\'"'
-
-
-class Openssl(lib.DockerTask):
-    parallel: bool = False
-    priority: int = 3
-    image: str = "ghcr.io/sparecores/benchmark:main"
-    parse_output: list = [parse.openssl]
-    version_command: str = "bash -c \"openssl version | awk '{print $2}'\""
-    command: str = "openssl.sh"
-
-
-class Geekbench(lib.DockerTask):
-    parallel: bool = False
-    priority: int = 4
-    image: str = "ghcr.io/sparecores/benchmark:main"
-    version_command: str = "bash -c \"/usr/local/geekbench-$(uname -m)/geekbench6 --version | awk '{print $2}'\""
-    docker_opts: dict = lib.DOCKER_OPTS | dict(
-=======
     command="bash -c 'lscpu -JB | jq'",
 )
 
@@ -163,6 +72,30 @@
     command="-c \"nice -n -20 stress-ng --metrics --cpu 1 --cpu-method div16 -t 20 -Y /dev/stderr\"",
 )
 
+# An extended version of the multicore StressNg task: running
+# stress-ng for an increasing number of seconds per minute, then
+# sleeping until the start of the next minute, repeated 1440 times,
+# so running for a full day.
+# The load is increased from 5 seconds per minute (in the 1st hour)
+# to 55 seconds per minute (from the 11th hour) linearly.
+stressnglongrung = DockerTask(
+    servers_only={
+        ("aws", "t4g.large"),
+        ("aws", "m7g.large"),
+        ("hcloud", "cx21"),
+        ("hcloud", "cx22"),
+        ("hcloud", "cax11"),
+        ("hcloud", "ccx13"),
+    },
+    parallel=False,
+    timeout=timedelta(hours=26),
+    image=f"ghcr.io/colinianking/stress-ng:{STRESSNG_TAG}",
+    docker_opts=DOCKER_OPTS | dict(entrypoint="sh"),
+    version_docker_opts=dict(entrypoint="sh"),
+    version_command="-c \"stress-ng --version | awk '{print $3}'\"",
+    command="-c \"nice -n -20 sh -c 'for i in $(seq 1 1440); do SPM=$(($(($i / 60 + 1)) * 5)); SPM=$(( $SPM > 55 ? 55 : $SPM )); stress-ng --metrics --cpu $(nproc) --cpu-method div16 -t $SPM -Y /dev/stderr; sleep $((60 - $(date +%-S) )); done'\"",
+)
+
 openssl = DockerTask(
     parallel=False,
     priority=3,
@@ -178,7 +111,6 @@
     image="ghcr.io/sparecores/benchmark:main",
     version_command="bash -c \"/usr/local/geekbench-$(uname -m)/geekbench6 --version | awk '{print $2}'\"",
     docker_opts=DOCKER_OPTS | dict(
->>>>>>> 380d6e03
         environment={"BENCHMARK_SECRETS_PASSPHRASE": os.environ.get("BENCHMARK_SECRETS_PASSPHRASE")},
         mem_limit=int(mem_bytes * 0.85),
     ),
@@ -202,5 +134,4 @@
     priority=6,
     image="ghcr.io/sparecores/benchmark:main",
     minimum_memory=1,
-    command="bw_mem.sh"
-)+    command="bw_mem.sh"